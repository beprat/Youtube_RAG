--- conflicted
+++ resolved
@@ -1,6 +1,2 @@
 ## Hi bro
-<<<<<<< HEAD
-pratyush
-=======
-Author - Pratyush Ranjan Behera
->>>>>>> 7f422f7c
+Author - Pratyush Ranjan Behera